package hudson.model;

import hudson.EnvVars;
import hudson.FilePath;
import hudson.Launcher;
import hudson.Launcher.RemoteLauncher;
import hudson.Util;
import hudson.maven.agent.Main;
import hudson.maven.agent.PluginManagerInterceptor;
import hudson.model.Descriptor.FormException;
import hudson.remoting.Callable;
import hudson.remoting.Channel;
import hudson.remoting.Channel.Listener;
import hudson.remoting.VirtualChannel;
import hudson.remoting.Which;
import hudson.tasks.DynamicLabeler;
import hudson.tasks.LabelFinder;
import hudson.util.ClockDifference;
import hudson.util.NullStream;
import hudson.util.ProcessTreeKiller;
import hudson.util.RingBufferLogHandler;
import hudson.util.StreamCopyThread;
import hudson.util.StreamTaskListener;
import org.kohsuke.stapler.StaplerRequest;
import org.kohsuke.stapler.StaplerResponse;
import org.kohsuke.stapler.DataBoundConstructor;
import org.apache.commons.beanutils.ConvertUtils;
import org.apache.commons.beanutils.Converter;

import javax.servlet.ServletException;
import javax.servlet.http.HttpServletResponse;
import java.io.File;
import java.io.FileNotFoundException;
import java.io.FileOutputStream;
import java.io.IOException;
import java.io.InputStream;
import java.io.OutputStream;
import java.io.PrintWriter;
import java.io.Serializable;
import java.net.URL;
import java.net.URLConnection;
import java.util.*;
import java.util.logging.Level;
import java.util.logging.LogRecord;
import java.util.logging.Logger;

import net.sf.json.JSONObject;

/**
 * Information about a Hudson slave node.
 *
 * @author Kohsuke Kawaguchi
 */
public final class Slave implements Node, Serializable {
    /**
     * Name of this slave node.
     */
    protected final String name;

    /**
     * Description of this node.
     */
    private final String description;

    /**
     * Path to the root of the workspace
     * from the view point of this node, such as "/hudson"
     */
    protected final String remoteFS;

    /**
     * Number of executors of this node.
     */
    private int numExecutors = 2;

    /**
     * Job allocation strategy.
     */
    private Mode mode;

    /**
     * Slave availablility strategy.
     */
    private Availability onlineAvailability;

    /**
     * Number of minutes when the slave is required to be on-line before bringing the slave on-line.
     * Only used with {@link #onlineAvailability} == {@link hudson.model.Node.Availability#DEMAND}
     */
    private int demandPeriod = 5;

    /**
     * Number of minutes when the slave is idle before bringing the slave off-line.
     * Only used with {@link #onlineAvailability} == {@link hudson.model.Node.Availability#DEMAND}
     */
    private int idlePeriod = 10;

    /**
     * Cron spec for starting up the slave.
     * Only used with {@link #onlineAvailability} == {@link hudson.model.Node.Availability#SCHEDULED}
     */
    private String startupSpec = "";

    /**
     * Cron spec for shutting down the slave.
     * Only used with {@link #onlineAvailability} == {@link hudson.model.Node.Availability#SCHEDULED}
     */
    private String shutdownSpec = "";

    /**
     * The starter that will startup this slave.
     */
    private SlaveStartMethod startMethod;

    /**
     * Whitespace-separated labels.
     */
    private String label="";

    /**
     * Lazily computed set of labels from {@link #label}.
     */
    private transient volatile Set<Label> labels;

    private transient volatile Set<Label> dynamicLabels;
    private transient volatile int dynamicLabelsInstanceHash;

    /**
     * @stapler-constructor
     */
<<<<<<< HEAD
    public Slave(String name, String description, String command, String remoteFS, String numExecutors, Mode mode,
                 String label) throws FormException {
=======
    public Slave(String name, String description, String remoteFS, int numExecutors,
                 Mode mode, String label, Availability onlineAvailability, int demandPeriod,
                 int idlePeriod, String startupSpec, String shutdownSpec) throws FormException {
>>>>>>> 88e63c1a
        this.name = name;
        this.description = description;
        this.numExecutors = Util.tryParseNumber(numExecutors, 1).intValue();
        this.mode = mode;
        this.remoteFS = remoteFS;
        this.label = Util.fixNull(label).trim();
        this.onlineAvailability = onlineAvailability;
        this.demandPeriod = demandPeriod;
        this.idlePeriod = idlePeriod;
        this.startupSpec = startupSpec;
        this.shutdownSpec = shutdownSpec;
        getAssignedLabels();    // compute labels now

        if (name.equals(""))
            throw new FormException(Messages.Slave_InvalidConfig_NoName(), null);

        // this prevents the config from being saved when slaves are offline.
        // on a large deployment with a lot of slaves, some slaves are bound to be offline,
        // so this check is harmful.
        //if (!localFS.exists())
        //    throw new FormException("Invalid slave configuration for " + name + ". No such directory exists: " + localFS, null);
        if (remoteFS.equals(""))
            throw new FormException(Messages.Slave_InvalidConfig_NoRemoteDir(name), null);

        if (this.numExecutors<=0)
            throw new FormException(Messages.Slave_InvalidConfig_Executors(name), null);
    }

    public SlaveStartMethod getStartMethod() {
        return startMethod == null ? new JNLPStartMethod() : startMethod;
    }

    public void setStartMethod(SlaveStartMethod startMethod) {
        this.startMethod = startMethod;
    }

    public String getRemoteFS() {
        return remoteFS;
    }

    public String getNodeName() {
        return name;
    }

    public String getNodeDescription() {
        return description;
    }

    public int getNumExecutors() {
        return numExecutors;
    }

    public Mode getMode() {
        return mode;
    }

    public Availability getOnlineAvailability() {
        return onlineAvailability;
    }

    public int getDemandPeriod() {
        return demandPeriod;
    }

    public int getIdlePeriod() {
        return idlePeriod;
    }

    public String getStartupSpec() {
        return startupSpec;
    }

    public String getShutdownSpec() {
        return shutdownSpec;
    }

    public String getLabelString() {
        return Util.fixNull(label).trim();
    }

    public Set<Label> getAssignedLabels() {
        // todo refactor to make dynamic labels a bit less hacky
        if(labels==null || isChangedDynamicLabels()) {
            Set<Label> r = new HashSet<Label>();
            String ls = getLabelString();
            if(ls.length()>0) {
                for( String l : ls.split(" +")) {
                    r.add(Hudson.getInstance().getLabel(l));
                }
            }
            r.add(getSelfLabel());
            r.addAll(getDynamicLabels());
            this.labels = Collections.unmodifiableSet(r);
        }
        return labels;
    }

    /**
     * Check if we should rebuild the list of dynamic labels.
     * @todo make less hacky
     * @return
     */
    private boolean isChangedDynamicLabels() {
        Computer comp = getComputer();
        if (comp == null) {
            return dynamicLabelsInstanceHash != 0;
        } else {
            if (dynamicLabelsInstanceHash == comp.hashCode()) {
                return false;
            }
            dynamicLabels = null; // force a re-calc
            return true;
        }
    }

    /**
     * Returns the possibly empty set of labels that it has been determined as supported by this node.
     *
     * @todo make less hacky
     * @see hudson.tasks.LabelFinder
     *
     * @return
     *      never null.
     */
    public Set<Label> getDynamicLabels() {
        // another thread may preempt and set dynamicLabels field to null,
        // so a care needs to be taken to avoid race conditions under all circumstances.
        Set<Label> labels = dynamicLabels;
        if (labels != null)     return labels;

        synchronized (this) {
            labels = dynamicLabels;
            if (labels != null)     return labels;

            dynamicLabels = labels = new HashSet<Label>();
            Computer computer = getComputer();
            VirtualChannel channel;
            if (computer != null && (channel = computer.getChannel()) != null) {
                dynamicLabelsInstanceHash = computer.hashCode();
                for (DynamicLabeler labeler : LabelFinder.LABELERS) {
                    for (String label : labeler.findLabels(channel)) {
                        labels.add(Hudson.getInstance().getLabel(label));
                    }
                }
            } else {
                dynamicLabelsInstanceHash = 0;
            }

            return labels;
        }
    }

    public Label getSelfLabel() {
        return Hudson.getInstance().getLabel(name);
    }

    public ClockDifference getClockDifference() throws IOException, InterruptedException {
        VirtualChannel channel = getComputer().getChannel();
        if(channel==null)
            throw new IOException(getNodeName()+" is offline");

        long startTime = System.currentTimeMillis();
        long slaveTime = channel.call(new Callable<Long,RuntimeException>() {
            public Long call() {
                return System.currentTimeMillis();
            }
        });
        long endTime = System.currentTimeMillis();

        return new ClockDifference((startTime+endTime)/2 - slaveTime);
    }

    public Computer createComputer() {
        return new ComputerImpl(this);
    }

    public FilePath getWorkspaceFor(TopLevelItem item) {
        FilePath r = getWorkspaceRoot();
        if(r==null)     return null;    // offline
        return r.child(item.getName());
    }

    public FilePath getRootPath() {
        VirtualChannel ch = getComputer().getChannel();
        if(ch==null)    return null;    // offline
        return new FilePath(ch,remoteFS);
    }

    /**
     * Root directory on this slave where all the job workspaces are laid out.
     * @return
     *      null if not connected.
     */
    public FilePath getWorkspaceRoot() {
        FilePath r = getRootPath();
        if(r==null) return null;
        return r.child("workspace");
    }

    public static final class ComputerImpl extends Computer {
        private volatile Channel channel;
        private Boolean isUnix;
        /**
         * Number of failed attempts to reconnect to this node
         * (so that if we keep failing to reconnect, we can stop
         * trying.)
         */
        private transient int numRetryAttempt;

        /**
         * This is where the log from the remote agent goes.
         */
        private File getLogFile() {
            return new File(Hudson.getInstance().getRootDir(),"slave-"+nodeName+".log");
        }

        private ComputerImpl(Slave slave) {
            super(slave);
        }

        public Slave getNode() {
            return (Slave)super.getNode();
        }

        @Override
        public boolean isJnlpAgent() {
            return getNode().getStartMethod() instanceof JNLPStartMethod;
        }

        /**
         * Gets the formatted current time stamp.
         */
        private static String getTimestamp() {
            return String.format("[%1$tD %1$tT]",new Date());
        }

        /**
         * Launches a remote agent.
         */
        private void launch(final Slave slave) {
            closeChannel();

            final OutputStream launchLog = openLogFile();

            if(slave.startMethod instanceof CommandStartMethod) {
                final CommandStartMethod method = (CommandStartMethod) slave.startMethod;
                // launch the slave agent asynchronously
                threadPoolForRemoting.execute(new Runnable() {
                    // TODO: do this only for nodes that are so configured.
                    // TODO: support passive connection via JNLP
                    public void run() {
                        final StreamTaskListener listener = new StreamTaskListener(launchLog);
                        try {
                            listener.getLogger().println(Messages.Slave_Launching(getTimestamp()));
                            listener.getLogger().println("$ "+method.getCommand());

                            ProcessBuilder pb = new ProcessBuilder(Util.tokenize(method.getCommand()));
                            final EnvVars cookie = ProcessTreeKiller.createCookie();
                            pb.environment().putAll(cookie);
                            final Process proc = pb.start();

                            // capture error information from stderr. this will terminate itself
                            // when the process is killed.
                            new StreamCopyThread("stderr copier for remote agent on "+slave.getNodeName(),
                                proc.getErrorStream(), launchLog).start();

                            setChannel(proc.getInputStream(),proc.getOutputStream(),launchLog,new Listener() {
                                public void onClosed(Channel channel, IOException cause) {
                                    if(cause!=null)
                                        cause.printStackTrace(listener.error(Messages.Slave_Terminated(getTimestamp())));
                                    ProcessTreeKiller.get().kill(proc,cookie);
                                }
                            });

                            logger.info("slave agent launched for "+slave.getNodeName());
                            numRetryAttempt=0;
                        } catch (InterruptedException e) {
                            e.printStackTrace(listener.error("aborted"));
                        } catch (IOException e) {
                            Util.displayIOException(e,listener);

                            String msg = Util.getWin32ErrorMessage(e);
                            if(msg==null)   msg="";
                            else            msg=" : "+msg;
                            msg = Messages.Slave_UnableToLaunch(slave.getNodeName(),msg);
                            logger.log(Level.SEVERE,msg,e);
                            e.printStackTrace(listener.error(msg));
                        }
                    }
                });
            }
        }

        public OutputStream openLogFile() {
            OutputStream os;
            try {
                os = new FileOutputStream(getLogFile());
            } catch (FileNotFoundException e) {
                logger.log(Level.SEVERE, "Failed to create log file "+getLogFile(),e);
                os = new NullStream();
            }
            return os;
        }

        private final Object channelLock = new Object();

        /**
         * Creates a {@link Channel} from the given stream and sets that to this slave.
         */
        public void setChannel(InputStream in, OutputStream out, OutputStream launchLog, Listener listener) throws IOException, InterruptedException {
            synchronized(channelLock) {
                if(this.channel!=null)
                    throw new IllegalStateException("Already connected");

                Channel channel = new Channel(nodeName,threadPoolForRemoting, Channel.Mode.NEGOTIATE,
                    in,out, launchLog);
                channel.addListener(new Listener() {
                    public void onClosed(Channel c,IOException cause) {
                        ComputerImpl.this.channel = null;
                    }
                });
                channel.addListener(listener);

                PrintWriter log = new PrintWriter(launchLog,true);

                {// send jars that we need for our operations
                    // TODO: maybe I should generalize this kind of "post initialization" processing
                    FilePath dst = new FilePath(channel,getNode().getRemoteFS());
                    new FilePath(Which.jarFile(Main.class)).copyTo(dst.child("maven-agent.jar"));
                    log.println("Copied maven-agent.jar");
                    new FilePath(Which.jarFile(PluginManagerInterceptor.class)).copyTo(dst.child("maven-interceptor.jar"));
                    log.println("Copied maven-interceptor.jar");
                }

                isUnix = channel.call(new DetectOS());
                log.println(isUnix?Messages.Slave_UnixSlave():Messages.Slave_WindowsSlave());

                // install log handler
                channel.call(new LogInstaller());


                // prevent others from seeing a channel that's not properly initialized yet
                this.channel = channel;
            }
            Hudson.getInstance().getQueue().scheduleMaintenance();
        }

        @Override
        public VirtualChannel getChannel() {
            return channel;
        }

        public List<LogRecord> getLogRecords() throws IOException, InterruptedException {
            if(channel==null)
                return Collections.emptyList();
            else
                return channel.call(new Callable<List<LogRecord>,RuntimeException>() {
                    public List<LogRecord> call() {
                        return new ArrayList<LogRecord>(SLAVE_LOG_HANDLER.getView());
                    }
                });
        }

        public void doDoDisconnect(StaplerRequest req, StaplerResponse rsp) throws IOException, ServletException {
            Hudson.getInstance().checkPermission(Hudson.ADMINISTER);
            closeChannel();
            rsp.sendRedirect(".");
        }

        public void doLaunchSlaveAgent(StaplerRequest req, StaplerResponse rsp) throws IOException, ServletException {
            if(channel!=null) {
                rsp.sendError(HttpServletResponse.SC_NOT_FOUND);
                return;
            }

            launch();

            // TODO: would be nice to redirect the user to "launching..." wait page,
            // then spend a few seconds there and poll for the completion periodically.
            rsp.sendRedirect("log");
        }

        public void tryReconnect() {
            numRetryAttempt++;
            if(numRetryAttempt<6 || (numRetryAttempt%12)==0) {
                // initially retry several times quickly, and after that, do it infrequently.
                logger.info("Attempting to reconnect "+nodeName);
                launch();
            }
        }

        public void launch() {
            if(channel==null)
                launch(getNode());
        }

        /**
         * Gets the string representation of the slave log.
         */
        public String getLog() throws IOException {
            return Util.loadFile(getLogFile());
        }

        /**
         * Handles incremental log.
         */
        public void doProgressiveLog( StaplerRequest req, StaplerResponse rsp) throws IOException {
            new LargeText(getLogFile(),false).doProgressText(req,rsp);
        }

        /**
         * Serves jar files for JNLP slave agents.
         */
        public JnlpJar getJnlpJars(String fileName) {
            return new JnlpJar(fileName);
        }

        @Override
        protected void kill() {
            super.kill();
            closeChannel();
        }

        private void closeChannel() {
            Channel c = channel;
            channel = null;
            isUnix=null;
            if(c!=null)
                try {
                    c.close();
                } catch (IOException e) {
                    logger.log(Level.SEVERE, "Failed to terminate channel to "+getDisplayName(),e);
                }
        }

        @Override
        protected void setNode(Node node) {
            super.setNode(node);
            if(channel==null)
                // maybe the configuration was changed to relaunch the slave, so try it now.
                launch((Slave)node);
        }

        private static final Logger logger = Logger.getLogger(ComputerImpl.class.getName());

        private static final class DetectOS implements Callable<Boolean,IOException> {
            public Boolean call() throws IOException {
                return File.pathSeparatorChar==':';
            }
        }
    }

    /**
     * Web-bound object used to serve jar files for JNLP.
     */
    public static final class JnlpJar {
        private final String fileName;

        public JnlpJar(String fileName) {
            this.fileName = fileName;
        }

        public void doIndex( StaplerRequest req, StaplerResponse rsp) throws IOException, ServletException {
            URL res = req.getServletContext().getResource("/WEB-INF/" + fileName);
            if(res==null) {
                // during the development this path doesn't have the files.
                res = new URL(new File(".").getAbsoluteFile().toURL(),"target/generated-resources/WEB-INF/"+fileName);
            }

            URLConnection con = res.openConnection();
            InputStream in = con.getInputStream();
            rsp.serveFile(req, in, con.getLastModified(), con.getContentLength(), "*.jar" );
            in.close();
        }

    }

    public Launcher createLauncher(TaskListener listener) {
        ComputerImpl c = getComputer();
        return new RemoteLauncher(listener, c.getChannel(), c.isUnix);
    }

    /**
     * Gets the corresponding computer object.
     */
    public ComputerImpl getComputer() {
        return (ComputerImpl)Hudson.getInstance().getComputer(this);
    }

    public Computer toComputer() {
        return getComputer();
    }

    public boolean equals(Object o) {
        if (this == o) return true;
        if (o == null || getClass() != o.getClass()) return false;

        final Slave that = (Slave) o;

        return name.equals(that.name);
    }

    public int hashCode() {
        return name.hashCode();
    }

    /**
     * Invoked by XStream when this object is read into memory.
     */
    private Object readResolve() {
        // convert the old format to the new one
        if(command!=null && agentCommand==null) {
            if(command.length()>0)  command += ' ';
            agentCommand = command+"java -jar ~/bin/slave.jar";
        }
        if (startMethod == null) {
            startMethod = (agentCommand == null || agentCommand.trim().length() == 0)
                    ? new JNLPStartMethod()
                    : new CommandStartMethod(agentCommand);
        }
        return this;
    }

    /**
     * This field is used on each slave node to record log records on the slave.
     */
    private static final RingBufferLogHandler SLAVE_LOG_HANDLER = new RingBufferLogHandler();

    private static class LogInstaller implements Callable<Void,RuntimeException> {
        public Void call() {
            // avoid double installation of the handler
            Logger logger = Logger.getLogger("hudson");
            logger.removeHandler(SLAVE_LOG_HANDLER);
            logger.addHandler(SLAVE_LOG_HANDLER);
            return null;
        }
        private static final long serialVersionUID = 1L;
    }

    public static class JNLPStartMethod implements SlaveStartMethod {

        //@DataBoundConstructor
        public JNLPStartMethod() {
        }

        public Descriptor<SlaveStartMethod> getDescriptor() {
            return DESCRIPTOR;
        }

        public static final Descriptor<SlaveStartMethod> DESCRIPTOR = new Descriptor<SlaveStartMethod>(JNLPStartMethod.class) {
            public String getDisplayName() {
                return "Launch slave agents via JNLP";
            }

            public SlaveStartMethod newInstance(StaplerRequest req, JSONObject formData) throws FormException {
                return new JNLPStartMethod();
            }
        };
    }

    public static class CommandStartMethod implements SlaveStartMethod {

        /**
         * Command line to launch the agent, like
         * "ssh myslave java -jar /path/to/hudson-remoting.jar"
         */
        private String agentCommand;

        @DataBoundConstructor
        public CommandStartMethod(String command) {
            this.agentCommand = command;
        }

        public String getCommand() {
            return agentCommand;
        }

        public Descriptor<SlaveStartMethod> getDescriptor() {
            return DESCRIPTOR;
        }

        public static final Descriptor<SlaveStartMethod> DESCRIPTOR = new Descriptor<SlaveStartMethod>(CommandStartMethod.class) {
            public String getDisplayName() {
                return "Launch slave via execution of command on the Master";
            }

        };
    }

//
// backwrad compatibility
//
    /**
     * In Hudson < 1.69 this was used to store the local file path
     * to the remote workspace. No longer in use.
     *
     * @deprecated
     *      ... but still in use during the transition.
     */
    private File localFS;

    /**
     * In Hudson < 1.69 this was used to store the command
     * to connect to the remote machine, like "ssh myslave".
     *
     * @deprecated
     */
    private transient String command;
    /**
     * Command line to launch the agent, like
     * "ssh myslave java -jar /path/to/hudson-remoting.jar"
     */
    private transient String agentCommand;


//    static {
//        ConvertUtils.register(new Converter(){
//            public Object convert(Class type, Object value) {
//                if (value != null) {
//                System.out.println("CVT: " + type + " from (" + value.getClass() + ") " + value);
//                } else {
//                    System.out.println("CVT: " + type + " from " + value);
//                }
//                return null;  //To change body of implemented methods use File | Settings | File Templates.
//            }
//        }, SlaveStartMethod.class);
//    }
}<|MERGE_RESOLUTION|>--- conflicted
+++ resolved
@@ -128,14 +128,9 @@
     /**
      * @stapler-constructor
      */
-<<<<<<< HEAD
-    public Slave(String name, String description, String command, String remoteFS, String numExecutors, Mode mode,
-                 String label) throws FormException {
-=======
-    public Slave(String name, String description, String remoteFS, int numExecutors,
+    public Slave(String name, String description, String remoteFS, String numExecutors,
                  Mode mode, String label, Availability onlineAvailability, int demandPeriod,
                  int idlePeriod, String startupSpec, String shutdownSpec) throws FormException {
->>>>>>> 88e63c1a
         this.name = name;
         this.description = description;
         this.numExecutors = Util.tryParseNumber(numExecutors, 1).intValue();
