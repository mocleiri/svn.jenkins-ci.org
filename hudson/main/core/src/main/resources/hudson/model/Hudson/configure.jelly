--- conflicted
+++ resolved
@@ -62,14 +62,9 @@
           description="${%slaves.description}">
           <s:repeatable var="s" items="${it.slaves}" name="slaves">
             <table width="100%">
-<<<<<<< HEAD
-              <s:entry title="${%name}" help="/help/system-config/master-slave/name.html">
+              <s:entry title="${%Name}" help="/help/system-config/master-slave/name.html">
                 <s:textbox name="slave.name" value="${s.nodeName}" 
                 	checkUrl="'fieldCheck?errorText='+escape('${%Name is mandatory}')+'&amp;value='+escape(this.value)"/>
-=======
-              <s:entry title="${%Name}" help="/help/system-config/master-slave/name.html">
-                <s:textbox name="slave.name" value="${s.nodeName}" />
->>>>>>> 88e63c1a
               </s:entry>
                 <s:entry title="${%Description}" help="/help/system-config/master-slave/description.html">
                   <s:textbox name="slave.description" value="${s.nodeDescription}" />
@@ -91,31 +86,15 @@
                   </j:forEach>
                 </s:dropdownList>
 
-<<<<<<< HEAD
-              <s:entry title="${%launch command}" help="/help/system-config/master-slave/command.html">
-                <s:textbox name="slave.command" value="${s.command}"/>
+              <s:entry title="${%Remote FS root}" help="/help/system-config/master-slave/remoteFS.html">
+                <s:textbox name="slave.remoteFS" value="${s.remoteFS}"
+                	checkUrl="'fieldCheck?errorText='+escape('${%Remote directory is mandatory.}')+'&amp;value='+escape(this.value)"/>
               </s:entry>
 
-              <s:entry title="${%description}" help="/help/system-config/master-slave/description.html">
-                <s:textbox name="slave.description" value="${s.nodeDescription}" />
-              </s:entry>
-              <s:entry title="${%# of executors}" help="/help/system-config/master-slave/numExecutors.html">
-                <s:textbox name="slave.numExecutors" value="${s.numExecutors}" 
-                  checkUrl="'fieldCheck?errorText='+escape('${%Number of executors is mandatory.}')+'&amp;type=number-positive&amp;value='+escape(this.value)"/>
-              </s:entry>
-              <s:entry title="${%remote FS root}" help="/help/system-config/master-slave/remoteFS.html">
-                <s:textbox name="slave.remoteFS" value="${s.remoteFS}" 
-                	checkUrl="'fieldCheck?errorText='+escape('${%Remote directory is mandatory.}')+'&amp;value='+escape(this.value)"/>
-=======
-              <s:entry title="${%Remote FS root}" help="/help/system-config/master-slave/remoteFS.html">
-                <s:textbox name="slave.remoteFS" value="${s.remoteFS}" />
->>>>>>> 88e63c1a
-              </s:entry>
-
-            <s:advanced>
+              <s:advanced>
                 <s:entry title="${%# of executors}" help="/help/system-config/master-slave/numExecutors.html">
-                  <input class="setting-input number" name="slave.numExecutors"
-                    type="text" value="${s.numExecutors}" />
+                  <s:textbox name="slave.numExecutors" value="${s.numExecutors}"
+                    checkUrl="'fieldCheck?errorText='+escape('${%Number of executors is mandatory.}')+'&amp;type=number-positive&amp;value='+escape(this.value)"/>
                 </s:entry>
 
                 <s:entry title="${%Usage}" help="/help/system-config/master-slave/usage.html">
@@ -137,10 +116,11 @@
                     </s:dropdownListBlock>
                   </j:forEach>
                 </s:dropdownList>
-              <s:entry title="${%Labels}" help="/help/system-config/master-slave/label.html">
-                <s:textbox name="slave.label" value="${s.labelString}" />
-              </s:entry>
-            </s:advanced>
+
+                <s:entry title="${%Labels}" help="/help/system-config/master-slave/label.html">
+                  <s:textbox name="slave.label" value="${s.labelString}" />
+                </s:entry>
+              </s:advanced>
 
               <s:entry title="">
                 <div align="right">
